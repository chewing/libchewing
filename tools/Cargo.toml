[package]
name = "chewing-cli"
description = "Tools of the Chewing (酷音) intelligent Zhuyin input method."
license = "LGPL-2.1-or-later"
version = "0.10.3"
edition = "2024"

[dependencies]
anyhow = "1.0.0"
<<<<<<< HEAD
chewing = { version = "0.10.2", path = ".." }
=======
chewing = { version = "0.10.3", path = "..", features = ["sqlite"] }
>>>>>>> 93a9a24b
clap = { version = "4.4.18", features = ["derive"] }

[dependencies.clap_mangen]
version = "0.2.12"
optional = true

[features]
mangen = ["dep:clap_mangen"]
sqlite = ["chewing/sqlite"]
sqlite-bundled = ["sqlite", "chewing/sqlite-bundled"]<|MERGE_RESOLUTION|>--- conflicted
+++ resolved
@@ -7,11 +7,7 @@
 
 [dependencies]
 anyhow = "1.0.0"
-<<<<<<< HEAD
-chewing = { version = "0.10.2", path = ".." }
-=======
-chewing = { version = "0.10.3", path = "..", features = ["sqlite"] }
->>>>>>> 93a9a24b
+chewing = { version = "0.10.3", path = ".." }
 clap = { version = "4.4.18", features = ["derive"] }
 
 [dependencies.clap_mangen]
