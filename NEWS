--- conflicted
+++ resolved
@@ -1,4 +1,3 @@
-<<<<<<< HEAD
 What's New in libchewing (unreleased)
 ---------------------------------------------------------
 
@@ -15,7 +14,8 @@
 
 * Build
   - Bump MSRV to 1.88
-=======
+
+
 What's New in libchewing 0.10.2 (August 14, 2025)
 ---------------------------------------------------------
 
@@ -25,7 +25,6 @@
 * Dictionary
   - Added missing bopomofo for 風靡
 
->>>>>>> f0374c93
 
 What's New in libchewing 0.10.1 (August 2, 2025)
 ---------------------------------------------------------
